[tool.poetry]
name = "aioweb3"
<<<<<<< HEAD
version = "0.3.0"
=======
version = "0.2.0"
>>>>>>> bb621234
description = "Asynchronous Web3 client for asyncio and Python"
authors = ["Henry Chen <chendaizhuo@gmail.com>"]

[tool.poetry.dependencies]
python = "^3.8"
eth-abi = "^2.1.1"
eth-hash = "^0.3.1"
aiohttp = "^3.7.4"
hexbytes = "^0.2.1"
websockets = ">=9.1"
pydantic = "^1.8.2"
eth-account = "^0.5.5"

[tool.poetry.dev-dependencies]
black = "^21.7b0"
flake8 = "^3.9.2"
pytest = "^6.2.4"
isort = "^5.9.3"
pytest-asyncio = "^0.15.1"
mypy = "^0.910"
pylint = "^2.10.2"
autoflake = "^1.4"

[build-system]
requires = ["poetry-core>=1.0.0"]
build-backend = "poetry.core.masonry.api"

[tool.black]
line-length = 100

[tool.isort]
multi_line_output = 3
profile = "black"
src_paths = ["src"]<|MERGE_RESOLUTION|>--- conflicted
+++ resolved
@@ -1,10 +1,6 @@
 [tool.poetry]
 name = "aioweb3"
-<<<<<<< HEAD
 version = "0.3.0"
-=======
-version = "0.2.0"
->>>>>>> bb621234
 description = "Asynchronous Web3 client for asyncio and Python"
 authors = ["Henry Chen <chendaizhuo@gmail.com>"]
 
